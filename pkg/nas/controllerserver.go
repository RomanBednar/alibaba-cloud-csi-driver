/*
Copyright 2019 The Kubernetes Authors.

Licensed under the Apache License, Version 2.0 (the "License");
you may not use this file except in compliance with the License.
You may obtain a copy of the License at

    http://www.apache.org/licenses/LICENSE-2.0

Unless required by applicable law or agreed to in writing, software
distributed under the License is distributed on an "AS IS" BASIS,
WITHOUT WARRANTIES OR CONDITIONS OF ANY KIND, either express or implied.
See the License for the specific language governing permissions and
limitations under the License.
*/

package nas

import (
	"errors"
	"fmt"
	"github.com/aliyun/alibaba-cloud-sdk-go/sdk/requests"
	aliNas "github.com/aliyun/alibaba-cloud-sdk-go/services/nas"
	"github.com/container-storage-interface/spec/lib/go/csi"
	"github.com/kubernetes-csi/drivers/pkg/csi-common"
	"github.com/kubernetes-sigs/alibaba-cloud-csi-driver/pkg/cnfs/v1beta1"
	"github.com/kubernetes-sigs/alibaba-cloud-csi-driver/pkg/utils"
	log "github.com/sirupsen/logrus"
	"go.uber.org/ratelimit"
	"golang.org/x/net/context"
	"google.golang.org/grpc/codes"
	"google.golang.org/grpc/status"
	v1 "k8s.io/api/core/v1"
	metav1 "k8s.io/apimachinery/pkg/apis/meta/v1"
	"k8s.io/client-go/dynamic"
	"k8s.io/client-go/kubernetes"
	"k8s.io/client-go/rest"
	"k8s.io/client-go/tools/record"
	"os"
	"path/filepath"
	"strconv"
	"strings"
	"time"
)

// resourcemode is selected by: subpath/filesystem
const (
	MNTROOTPATH                = "/csi-persistentvolumes"
	MBSize                     = 1024 * 1024
	DRIVER                     = "driver"
	SERVER                     = "server"
	ContainerNetworkFileSystem = "containerNetworkFileSystem"
	MODE                       = "mode"
	ModeType                   = "modeType"
	VolumeAs                   = "volumeAs"
	PATH                       = "path"
	ProtocolType               = "protocolType"
	FileSystemType             = "fileSystemType"
	Capacity                   = "capacity"
	EncryptType                = "encryptType"
	SnapshotID                 = "snapshotID"
	StorageType                = "storageType"
	ZoneID                     = "zoneId"
	DESCRIPTION                = "description"
	ZoneIDTag                  = "zone-id"
	NetworkType                = "networkType"
	VpcID                      = "vpcId"
	VSwitchID                  = "vSwitchId"
	AccessGroupName            = "accessGroupName"
	RegionID                   = "regionId"
	CnHangzhouFin              = "cn-hangzhou-finance"
	DeleteVolume               = "deleteVolume"
	// NASTAGKEY1 tag
	NASTAGKEY1 = "k8s.aliyun.com"
	// NASTAGVALUE1 value
	NASTAGVALUE1 = "true"
	// NASTAGKEY2 key
	NASTAGKEY2 = "createdby"
	// NASTAGVALUE2 value
	NASTAGVALUE2 = "alibabacloud-csi-plugin"
	// NASTAGKEY3 key
	NASTAGKEY3 = "ack.aliyun.com"
	//AddDefaultTagsError means that the add nas default tags error
	AddDefaultTagsError string = "AddDefaultTagsError"
	// MntTypeKey tag
	MntTypeKey = "mountType"
	// LosetupType tag
	LosetupType = "losetup"
	// SkipMountType tag
	SkipMountType = "skipmount"

	allowVolumeExpansion = "allowVolumeExpansion"
	csiAlibabaCloudName  = "csi.alibabacloud.com"
)

// controller server try to create/delete volumes
type controllerServer struct {
	nasClient *aliNas.Client
	region    string
	client    kubernetes.Interface
	crdClient dynamic.Interface
	*csicommon.DefaultControllerServer
	recorder    record.EventRecorder
	rateLimiter ratelimit.Limiter
}

// Alibaba Cloud nas volume parameters
type nasVolumeArgs struct {
	VolumeAs        string           `json:"volumeAs"`
	ProtocolType    string           `json:"protocolType"`
	StorageType     string           `json:"storageType"`
	FileSystemType  string           `json:"fileSystemType"`
	Capacity        requests.Integer `json:"capacity"`
	EncryptType     string           `json:"encryptType"`
	SnapshotID      string           `json:"snapshotID"`
	RegionID        string           `json:"regionID"`
	ZoneID          string           `json:"zoneId"`
	Description     string           `json:"description"`
	NetworkType     string           `json:"networkType"`
	VpcID           string           `json:"vpcId"`
	VSwitchID       string           `json:"vSwitchId"`
	AccessGroupName string           `json:"accessGroupName"`
	Server          string           `json:"server"`
	Path            string           `json:"path"`
	CnfsName        string           `json:"containerNetworkFileSystem"`
	Mode            string           `json:"mode"`
	ModeType        string           `json:"modeType"`
	DeleteVolume    bool             `json:"deleteVolume"`
	MountProtocol   string           `json:"mountProtocol"`
}

// used by check pvc is processed
var pvcProcessSuccess = map[string]*csi.Volume{}
var storageClassServerPos = map[string]int{}
var pvcFileSystemIDMap = map[string]string{}
var pvcMountTargetMap = map[string]string{}

// NewControllerServer is to create controller server
func NewControllerServer(d *csicommon.CSIDriver, client *aliNas.Client, region, limit string) csi.ControllerServer {
	config, err := rest.InClusterConfig()
	if err != nil {
		log.Fatalf("NewControllerServer: Failed to create config: %v", err)
	}
	clientset, err := kubernetes.NewForConfig(config)
	if err != nil {
		log.Fatalf("NewControllerServer: Failed to create client: %v", err)
	}
	crdClient, err := dynamic.NewForConfig(config)
	if err != nil {
		log.Fatalf("NewControllerServer: Failed to create crd client: %v", err)
	}
	intLimit, err := strconv.Atoi(limit)
	if err != nil {
		log.Errorf("NewControllerServer: Failed to convert string limit to int: %s, err: %v", limit, err)
		intLimit = 2
	}

	log.Infof("NewControllerServer: current provisioner nas limit is %v", intLimit)
	c := &controllerServer{
		nasClient:               client,
		crdClient:               crdClient,
		region:                  region,
		client:                  clientset,
		DefaultControllerServer: csicommon.NewDefaultControllerServer(d),
		recorder:                utils.NewEventRecorder(),
		rateLimiter:             ratelimit.New(intLimit),
	}
	return c
}

// provisioner: create/delete nas volume
func (cs *controllerServer) CreateVolume(ctx context.Context, req *csi.CreateVolumeRequest) (*csi.CreateVolumeResponse, error) {
	ref := &v1.ObjectReference{
		Kind:      "Volume",
		Name:      req.Name,
		UID:       "",
		Namespace: "",
	}
	log.Infof("CreateVolume: Starting NFS CreateVolume, %s, %v", req.Name, req)

	// step1: check pvc is created or not.
	if value, ok := pvcProcessSuccess[req.Name]; ok && value != nil {
		log.Infof("CreateVolume: Nfs Volume %s has Created Already: %v", req.Name, value)
		return &csi.CreateVolumeResponse{Volume: value}, nil
	}

	// parse nfs parameters
	pvName := req.Name
	nfsOptions := []string{}
	for _, volCap := range req.VolumeCapabilities {
		volCapMount, ok := ((*volCap).AccessType).(*csi.VolumeCapability_Mount)
		if !ok {
			return nil, status.Errorf(codes.InvalidArgument, "Invalid accessType of create volumes: %v", volCap)
		}
		for _, mountFlag := range volCapMount.Mount.MountFlags {
			nfsOptions = append(nfsOptions, mountFlag)
		}
	}
	nfsOptionsStr := strings.Join(nfsOptions, ",")
	nfsVersion := "3"
	if strings.Contains(nfsOptionsStr, "vers=4.0") {
		nfsVersion = "4.0"
	} else if strings.Contains(nfsOptionsStr, "vers=4.1") {
		nfsVersion = "4.1"
	}
	pvMntOptionsVersSet := false
	if strings.Contains(nfsOptionsStr, "vers=") {
		pvMntOptionsVersSet = true
	}
	// get nasVol information
	nasVol, err := cs.getNasVolumeOptions(req)
	if err != nil {
		log.Errorf("CreateVolume: error parameters from input: %v, with error: %v", req.Name, err)
		return nil, status.Errorf(codes.InvalidArgument, "Invalid parameters from input: %v, with error: %v", req.Name, err)
	}

	volumeContext := map[string]string{}
	csiTargetVol := &csi.Volume{}
	if nasVol.VolumeAs == "filesystem" {
		cs.nasClient = updateNasClient(cs.nasClient, nasVol.RegionID)
		fileSystemID := ""
		// if the pvc mapped fileSystem is already create, skip creating a filesystem
		if value, ok := pvcFileSystemIDMap[pvName]; ok && value != "" {
			log.Warnf("CreateVolume: Nfs Volume(%s)'s filesystem %s has Created Already, try to create mountTarget", pvName, value)
			fileSystemID = value
		} else {
			createFileSystemsRequest := aliNas.CreateCreateFileSystemRequest()
			createFileSystemsRequest.ProtocolType = nasVol.ProtocolType
			createFileSystemsRequest.StorageType = nasVol.StorageType
			createFileSystemsRequest.ZoneId = nasVol.ZoneID
			createFileSystemsRequest.Description = nasVol.Description
			if nasVol.FileSystemType == "extreme" {
				createFileSystemsRequest.FileSystemType = nasVol.FileSystemType
				createFileSystemsRequest.ChargeType = "PayAsYouGo"
				createFileSystemsRequest.Capacity = nasVol.Capacity
				createFileSystemsRequest.StorageType = nasVol.StorageType
				createFileSystemsRequest.ProtocolType = nasVol.ProtocolType
				createFileSystemsRequest.EncryptType = requests.Integer(nasVol.EncryptType)
				createFileSystemsRequest.ZoneId = nasVol.ZoneID
			}
			log.Infof("CreateVolume: Volume: %s, Create Nas filesystem with: %v, %v", pvName, cs.region, nasVol)

			createFileSystemsResponse, err := cs.nasClient.CreateFileSystem(createFileSystemsRequest)
			if err != nil {
				log.Errorf("CreateVolume: requestId[%s], fail to create nas filesystems %s: with %v", createFileSystemsResponse.RequestId, req.GetName(), err)
				errMsg := utils.FindSuggestionByErrorMessage(err.Error(), utils.NasFilesystemCreate)
				return nil, status.Error(codes.Internal, errMsg)
			}
			fileSystemID = createFileSystemsResponse.FileSystemId
			pvcFileSystemIDMap[pvName] = fileSystemID
			log.Infof("CreateVolume: Volume: %s, Successful Create Nas filesystem with ID: %s, with requestID: %s", pvName, fileSystemID, createFileSystemsResponse.RequestId)

			// Set Default DiskTags
			tagResourcesRequest := aliNas.CreateTagResourcesRequest()
			tagResourcesRequest.ResourceId = &[]string{fileSystemID}
			if GlobalConfigVar.ClusterID != "" {
				tagResourcesRequest.Tag = &[]aliNas.TagResourcesTag{{Key: NASTAGKEY1, Value: NASTAGVALUE1}, {Key: NASTAGKEY2, Value: NASTAGVALUE2}, {Key: NASTAGKEY3, Value: GlobalConfigVar.ClusterID}}
			} else {
				tagResourcesRequest.Tag = &[]aliNas.TagResourcesTag{{Key: NASTAGKEY1, Value: NASTAGVALUE1}, {Key: NASTAGKEY2, Value: NASTAGVALUE2}}
			}
			tagResourcesRequest.ResourceType = "filesystem"
			tagResourcesResponse, err := cs.nasClient.TagResources(tagResourcesRequest)
			if err != nil {
				str := fmt.Sprintf("CreateVolume: responseID[%s], fail to add default tags filesystem with ID: %s, err: %s", tagResourcesResponse.RequestId, fileSystemID, err.Error())
				e := status.Error(codes.Internal, str)
				utils.CreateEvent(cs.recorder, ref, v1.EventTypeWarning, AddDefaultTagsError, e.Error())
			} else {
				log.Infof("CreateVolume: Volume: %s, Successful Add Nas filesystem tags with ID: %s, with requestID: %s", pvName, fileSystemID, createFileSystemsResponse.RequestId)
			}
		}

		// if mountTarget is already created, skip create a mountTarget
		mountTargetDomain := ""
		if value, ok := pvcMountTargetMap[pvName]; ok && value != "" {
			log.Warnf("CreateVolume: Nfs Volume (%s) mountTarget %s has Created Already, try to get mountTarget's status", pvName, value)
			mountTargetDomain = value
		} else {
			createMountTargetRequest := aliNas.CreateCreateMountTargetRequest()
			createMountTargetRequest.FileSystemId = fileSystemID
			createMountTargetRequest.NetworkType = nasVol.NetworkType
			if createMountTargetRequest.NetworkType == "vpc" {
				createMountTargetRequest.VpcId = nasVol.VpcID
				createMountTargetRequest.VSwitchId = nasVol.VSwitchID
			}
			createMountTargetRequest.AccessGroupName = nasVol.AccessGroupName
			log.Infof("CreateVolume: Volume(%s), Create Nas mountTarget with: %v, %v, %v, %v, %v", pvName, fileSystemID, nasVol.NetworkType, nasVol.VpcID, nasVol.VSwitchID, nasVol.AccessGroupName)

			createMountTargetResponse, err := cs.nasClient.CreateMountTarget(createMountTargetRequest)
			if err != nil {
				log.Errorf("CreateVolume: requestId[%s], fail to create nas mountTarget %s: with %v", createMountTargetResponse.RequestId, req.GetName(), err)
				errMsg := utils.FindSuggestionByErrorMessage(err.Error(), utils.NasMountTargetCreate)
				return nil, status.Error(codes.Internal, errMsg)
			}
			// extreme nas not return TargetDomain with filesystem create
			if mountTargetDomain == "" && nasVol.FileSystemType == "extreme" {
				describeFSRequest := aliNas.CreateDescribeFileSystemsRequest()
				describeFSRequest.FileSystemType = "extreme"
				describeFSRequest.FileSystemId = fileSystemID
				for i := 1; i <= 30; i++ {
					log.Debugf("CreateVolume: Waiting for nas mountTarget for filesystem %s, try %d times, max 30 times", fileSystemID, i)
					describeFSResponse, err := cs.nasClient.DescribeFileSystems(describeFSRequest)
					if err != nil {
						log.Errorf("CreateVolume: requestId[%s], fail to describe nas filesystem %s: with %v", describeFSResponse.RequestId, req.GetName(), err)
						return nil, status.Error(codes.Internal, err.Error())
					}
					if describeFSResponse.TotalCount != 1 || len(describeFSResponse.FileSystems.FileSystem) != 1 {
						log.Errorf("CreateVolume: requestId[%s], fail to describe nas filesystem %s: with more 1 response", describeFSResponse.RequestId, req.GetName())
						return nil, status.Error(codes.Internal, err.Error())
					}
					fs := describeFSResponse.FileSystems.FileSystem[0]
					if len(fs.MountTargets.MountTarget) == 1 && fs.MountTargets.MountTarget[0].MountTargetDomain != "" {
						createMountTargetResponse.MountTargetDomain = fs.MountTargets.MountTarget[0].MountTargetDomain
						log.Infof("CreateVolume: Nas Volume(%s) create mountTarget %s successful", pvName, createMountTargetResponse.MountTargetDomain)
						break
					} else if len(fs.MountTargets.MountTarget) == 2 {
						log.Errorf("CreateVolume: nas volume(%s) create mountTarget %s with 2 mountTarget", pvName, fileSystemID)
						return nil, status.Error(codes.Internal, "CreateVolume: nas mountTarget "+fileSystemID+" is 2")
					} else if i == 30 {
						log.Errorf("CreateVolume: wait nas volume(%s) for filesystem %s timeout", pvName, fileSystemID)
						return nil, status.Error(codes.Internal, "CreateVolume: nas wait filesystem "+fileSystemID+" timeout")
					}
					time.Sleep(time.Duration(2) * time.Second)
				}
			}
			mountTargetDomain = createMountTargetResponse.MountTargetDomain
			pvcMountTargetMap[pvName] = mountTargetDomain
			log.Infof("CreateVolume: Volume: %s, Successful Create Nas mountTarget with: %s, with requestID: %s", pvName, mountTargetDomain, createMountTargetResponse.RequestId)
		}

		describeMountTargetsRequest := aliNas.CreateDescribeMountTargetsRequest()
		describeMountTargetsRequest.FileSystemId = fileSystemID
		describeMountTargetsRequest.MountTargetDomain = mountTargetDomain
		// describe mountTarget 3 times util its status is active
		for i := 1; i <= 15; i++ {
			log.Debugf("CreateVolume: Waiting for nas mountTarget %s active, try %d times total 3 times", mountTargetDomain, i)
			describeMountTargetsResponse, err := cs.nasClient.DescribeMountTargets(describeMountTargetsRequest)
			if err != nil {
				log.Errorf("CreateVolume: Volume %s, requestId[%s], fail to describe nas mountTarget %s: with %v", pvName, describeMountTargetsResponse.RequestId, mountTargetDomain, err)
				return nil, status.Error(codes.Internal, err.Error())
			}
			if describeMountTargetsResponse.MountTargets.MountTarget[0].Status == "Active" {
				log.Infof("CreateVolume: Nas Volume(%s) mountTarget %s status active", pvName, mountTargetDomain)
				break
			} else if i == 15 {
				log.Errorf("CreateVolume: nas volume(%s) mountTarget %s not active", pvName, mountTargetDomain)
				return nil, status.Error(codes.Internal, "CreateVolume: nas mountTarget "+mountTargetDomain+" is not active")
			}
			time.Sleep(time.Duration(2) * time.Second)
		}

		volumeContext["volumeAs"] = nasVol.VolumeAs
		volumeContext["fileSystemId"] = fileSystemID
		volumeContext["server"] = mountTargetDomain
		volumeContext["path"] = filepath.Join("/")
		if nasVol.FileSystemType == "extreme" {
			volumeContext["server"] = strings.Split(mountTargetDomain, ":")[0]
			volumeContext["path"] = filepath.Join("/share")
		}
		if !pvMntOptionsVersSet {
			volumeContext["vers"] = nfsVersion
		}
		volumeContext["deleteVolume"] = strconv.FormatBool(nasVol.DeleteVolume)
		if value, ok := req.Parameters["options"]; ok && value != "" {
			volumeContext["options"] = value
		}

		volSizeBytes := int64(req.GetCapacityRange().GetRequiredBytes())
		csiTargetVol = &csi.Volume{
			VolumeId:      req.Name,
			CapacityBytes: int64(volSizeBytes),
			VolumeContext: volumeContext,
		}
		// create pv with exist nfs server
	} else if nasVol.VolumeAs == "subpath" {
		nfsServerInputs := nasVol.Server
		nfsServer, nfsPath := GetNfsDetails(nfsServerInputs)
		if nfsServer == "" || nfsPath == "" {
			log.Errorf("CreateVolume: Input nfs server format error: volume: %s, server: %s", req.Name, nfsServerInputs)
			return nil, fmt.Errorf("CreateVolume: Input nfs server format error: volume: %s, server: %s", req.Name, nfsServerInputs)
		}
		log.Infof("Create Volume: %s, with Exist Nfs Server: %s, Path: %s, Options: %s, Version: %s, MountProtocol: %s", req.Name, nfsServer, nfsPath, nfsOptions, nfsVersion, nasVol.MountProtocol)

		mountPoint := filepath.Join(MNTROOTPATH, pvName)
		if !utils.IsFileExisting(mountPoint) {
			if err := os.MkdirAll(mountPoint, 0777); err != nil {
				log.Errorf("CreateVolume: %s, Unable to create directory: %s, with error: %s", req.Name, mountPoint, err.Error())
				return nil, errors.New("Provision: " + req.Name + ", Unable to create directory: " + mountPoint + " with error: " + err.Error())
			}
		}

		volSizeBytes := int64(req.GetCapacityRange().GetRequiredBytes())

		losetupType := false
		if value, ok := req.Parameters[MntTypeKey]; ok {
			if value == LosetupType {
				losetupType = true
			}
		}

		if (!GlobalConfigVar.NasFakeProvision || losetupType) && nasVol.MountProtocol != MountProtocolCFPSNFS {
			// local mountpoint for one volume
			cs.rateLimiter.Take()
			// step5: Mount nfs server to localpath
			if !CheckNfsPathMounted(mountPoint, nfsServer, nfsPath) {
<<<<<<< HEAD
				//create subpath directory
				if err := DoNfsMount(nasVol.MountProtocol, nfsServer, nfsPath, nfsVersion, nfsOptionsStr, mountPoint, req.Name, req.Name, "false"); err != nil {
=======
				if err := DoNfsMount(nasVol.MountProtocol, nfsServer, nfsPath, nfsVersion, nfsOptionsStr, mountPoint, req.Name); err != nil {
>>>>>>> 60e6110a
					log.Errorf("CreateVolume: %s, Mount server: %s, nfsPath: %s, nfsVersion: %s, nfsOptions: %s, mountPoint: %s, with error: %s", req.Name, nfsServer, nfsPath, nfsVersion, nfsOptionsStr, mountPoint, err.Error())
					return nil, errors.New("CreateVolume: " + req.Name + ", Mount server: " + nfsServer + ", nfsPath: " + nfsPath + ", nfsVersion: " + nfsVersion + ", nfsOptions: " + nfsOptionsStr + ", mountPoint: " + mountPoint + ", with error: " + err.Error())
				}
			}
			if !CheckNfsPathMounted(mountPoint, nfsServer, nfsPath) {
				return nil, errors.New("Check Mount nfsserver not mounted " + nfsServer)
			}

			// step6: create volume
			fullPath := filepath.Join(mountPoint, pvName)
			if err := os.MkdirAll(fullPath, 0777); err != nil {
				log.Errorf("Provision: %s, creating path: %s, with error: %s", req.Name, fullPath, err.Error())
				return nil, errors.New("Provision: " + req.Name + ", creating path: " + fullPath + ", with error: " + err.Error())
			}
			os.Chmod(fullPath, 0777)

			if losetupType {
				if err = createLosetupPv(fullPath, volSizeBytes); err != nil {
					log.Errorf("Provision: create losetup image file error: %v", err)
					return nil, errors.New("Provision: " + req.Name + ", create losetup image file with error: " + err.Error())
				}
				volumeContext[MntTypeKey] = LosetupType
				log.Infof("CreateVolume: Successful create losetup pv with: %s, %s", fullPath, req.Name)
			}

			// step7: Unmount nfs server
			if err := utils.Umount(mountPoint); err != nil {
				log.Errorf("Provision: %s, unmount nfs mountpoint %s failed with error %v", req.Name, mountPoint, err)
				return nil, errors.New("unable to unmount nfs server: " + nfsServer)
			}

			// Set Nas volume capacity
			canQuota := false
			value1, ok1 := req.GetParameters()["volumeCapacity"]
			value2, ok2 := req.GetParameters()[allowVolumeExpansion]
			if (ok1 && value1 == "true") || (ok2 && value2 == "true") {
				canQuota = true
			}
			if canQuota {
				err := setNasVolumeCapacity(nfsServer, filepath.Join(nfsPath, pvName), volSizeBytes)
				if err != nil {
					log.Errorf("CreateVolume: %s, Set Volume Capacity(%s:%s) with error: %s", req.Name, nfsServer, nfsPath, err.Error())
					return nil, fmt.Errorf("CreateVolume: %s, Set Volume Capacity(%s:%s) with error: %s", req.Name, nfsServer, nfsPath, err.Error())
				}
				volumeContext["volumeCapacity"] = "true"
				log.Infof("CreateVolume: %s, Successful Set Volume(%s:%s) Capacity to %d", req.Name, nfsServer, nfsPath, volSizeBytes)
			}
		}

		volumeContext["volumeAs"] = nasVol.VolumeAs
		volumeContext["path"] = filepath.Join(nfsPath, pvName)
		if len(nasVol.CnfsName) != 0 {
			volumeContext[ContainerNetworkFileSystem] = nasVol.CnfsName
			delete(volumeContext, "server")
		} else {
			volumeContext["server"] = nfsServer
		}
		if !pvMntOptionsVersSet {
			volumeContext["vers"] = nfsVersion
		}
		if nasVol.Mode != "" {
			volumeContext["mode"] = nasVol.Mode
			volumeContext["modeType"] = nasVol.ModeType
		}
		if value, ok := req.Parameters["options"]; ok && value != "" {
			volumeContext["options"] = value
		}
		if nasVol.MountProtocol == MountProtocolCFPSNFS {
			volumeContext[MountProtocolTag] = MountProtocolCFPSNFS
		}

		csiTargetVol = &csi.Volume{
			VolumeId:      req.Name,
			CapacityBytes: int64(volSizeBytes),
			VolumeContext: volumeContext,
		}
	} else if nasVol.VolumeAs == "sharepath" {
		reclaimPolicy, ok := req.Parameters[csiAlibabaCloudName+"/"+"reclaimPolicy"]
		if ok && reclaimPolicy != "Retain" {
			err := fmt.Sprintf("Use sharepath mode, reclaimPolicy must be Retain. The current reclaimPolicy is %s", reclaimPolicy)
			log.Error(err)
			return nil, errors.New(err)
		}
		nfsServerInputs := nasVol.Server
		nfsServer, nfsPath := GetNfsDetails(nfsServerInputs)
		if nfsServer == "" || nfsPath == "" {
			log.Errorf("CreateVolume: Input nfs server format error: volume: %s, server: %s", req.Name, nfsServerInputs)
			return nil, fmt.Errorf("CreateVolume: Input nfs server format error: volume: %s, server: %s", req.Name, nfsServerInputs)
		}
		volumeContext["volumeAs"] = nasVol.VolumeAs
		volumeContext["path"] = nfsPath
		if len(nasVol.CnfsName) != 0 {
			volumeContext[ContainerNetworkFileSystem] = nasVol.CnfsName
			delete(volumeContext, "server")
		} else {
			volumeContext["server"] = nfsServer
		}
		if !pvMntOptionsVersSet {
			volumeContext["vers"] = nfsVersion
		}
		if nasVol.Mode != "" {
			volumeContext["mode"] = nasVol.Mode
			volumeContext["modeType"] = nasVol.ModeType
		}
		if value, ok := req.Parameters["options"]; ok && value != "" {
			volumeContext["options"] = value
		}

		volSizeBytes := int64(req.GetCapacityRange().GetRequiredBytes())
		csiTargetVol = &csi.Volume{
			VolumeId:      req.Name,
			CapacityBytes: int64(volSizeBytes),
			VolumeContext: volumeContext,
		}
	} else {
		log.Errorf("CreateVolume: volumeAs should be set as subpath/filesystem/sharepath: %s", nasVol.VolumeAs)
		return nil, errors.New("CreateVolume: volumeAs should be set as subpath/filesystem/sharepath: " + nasVol.VolumeAs)
	}

	pvcProcessSuccess[pvName] = csiTargetVol
	log.Infof("Provision Successful: %s, with PV: %v", req.Name, csiTargetVol)
	return &csi.CreateVolumeResponse{Volume: csiTargetVol}, nil
}

// call nas api to delete disk
func (cs *controllerServer) DeleteVolume(ctx context.Context, req *csi.DeleteVolumeRequest) (*csi.DeleteVolumeResponse, error) {
	log.Infof("DeleteVolume: Starting deleting volume %s", req.GetVolumeId())

	pvInfo, err := cs.client.CoreV1().PersistentVolumes().Get(context.Background(), req.VolumeId, metav1.GetOptions{})
	if err != nil {
		return nil, fmt.Errorf("DeleteVolume: Get Volume: %s from cluster error: %s", req.VolumeId, err.Error())
	}

	volumeAs, fileSystemID, deleteVolume, pvPath, nfsPath, nfsServer, nfsOptions := "", "", "", "", "", "", ""
	nfsOptions = strings.Join(pvInfo.Spec.MountOptions, ",")
	if pvInfo.Spec.CSI == nil {
		return nil, fmt.Errorf("DeleteVolume: Volume Spec with CSI empty: %s, pv: %v", req.VolumeId, pvInfo)
	}
	if value, ok := pvInfo.Spec.CSI.VolumeAttributes["volumeAs"]; !ok {
		volumeAs = "subpath"
	} else {
		volumeAs = value
	}
	if value, ok := pvInfo.Spec.CSI.VolumeAttributes["fileSystemId"]; ok {
		fileSystemID = value
	}
	if value, ok := pvInfo.Spec.CSI.VolumeAttributes["deleteVolume"]; ok {
		deleteVolume = value
	}
	if value, ok := pvInfo.Spec.CSI.VolumeAttributes["server"]; ok {
		nfsServer = value
	} else if value, ok := pvInfo.Spec.CSI.VolumeAttributes[ContainerNetworkFileSystem]; ok {
		cnfs, err := v1beta1.GetCnfsObject(cs.crdClient, value)
		if err != nil {
			return nil, err
		}
		nfsServer = cnfs.Status.FsAttributes.Server
		fileSystemID = cnfs.Status.FsAttributes.FilesystemID
	} else {
		return nil, fmt.Errorf("DeleteVolume: Volume Spec with nfs server empty: %s, CSI: %v", req.VolumeId, pvInfo.Spec.CSI)
	}
	if value, ok := pvInfo.Spec.CSI.VolumeAttributes["path"]; ok {
		pvPath = value
	} else {
		return nil, fmt.Errorf("DeleteVolume: Volume Spec with nfs path empty: %s, CSI: %v", req.VolumeId, pvInfo.Spec.CSI)
	}
	mountProtocol := MountProtocolNFS
	if value, ok := pvInfo.Spec.CSI.VolumeAttributes[MountProtocolTag]; ok {
		mountProtocol = value
	}

	if pvInfo.Spec.StorageClassName == "" {
		return nil, fmt.Errorf("DeleteVolume: Volume Spec with storageclass empty: %s, Spec: %v", req.VolumeId, pvInfo.Spec)
	}
	storageclass, err := cs.client.StorageV1().StorageClasses().Get(context.Background(), pvInfo.Spec.StorageClassName, metav1.GetOptions{})
	if err != nil {
		return nil, fmt.Errorf("DeleteVolume: Volume: %s, reqeust storageclass error: %s", req.VolumeId, err.Error())
	}

	regionID := ""
	if value, ok := storageclass.Parameters[RegionID]; ok {
		regionID = value
	}
	cs.nasClient = updateNasClient(cs.nasClient, regionID)
	if volumeAs == "filesystem" {
		if deleteVolume == "true" {
			log.Infof("DeleteVolume: Start delete mountTarget %s for volume %s", nfsServer, req.VolumeId)
			if fileSystemID == "" {
				return nil, fmt.Errorf("DeleteVolume: Volume: %s in filesystem mode, with filesystemId empty", req.VolumeId)
			}

			isMountTargetDelete := false
			describeMountTargetRequest := aliNas.CreateDescribeMountTargetsRequest()
			describeMountTargetRequest.FileSystemId = fileSystemID
			describeMountTargetRequest.MountTargetDomain = nfsServer
			_, err := cs.nasClient.DescribeMountTargets(describeMountTargetRequest)
			if err != nil {
				if strings.Contains(err.Error(), "InvalidMountTarget.NotFound") {
					log.Infof("DeleteVolume: Volume %s MountTarget %s already delete", req.VolumeId, nfsServer)
					isMountTargetDelete = true
				}
			}
			if !isMountTargetDelete {
				deleteMountTargetRequest := aliNas.CreateDeleteMountTargetRequest()
				deleteMountTargetRequest.FileSystemId = fileSystemID
				deleteMountTargetRequest.MountTargetDomain = nfsServer
				deleteMountTargetResponse, err := cs.nasClient.DeleteMountTarget(deleteMountTargetRequest)
				if err != nil {
					log.Errorf("DeleteVolume: requestId[%s], volume[%s], fail to delete nas mountTarget %s: with %v", deleteMountTargetResponse.RequestId, req.VolumeId, nfsServer, err)
					errMsg := utils.FindSuggestionByErrorMessage(err.Error(), utils.NasMountTargetDelete)
					return nil, status.Error(codes.Internal, errMsg)
				}
			}
			// remove the pvc mountTarget mapping if exist
			if _, ok := pvcMountTargetMap[req.VolumeId]; ok {
				delete(pvcMountTargetMap, req.VolumeId)
			}
			log.Infof("DeleteVolume: Volume %s MountTarget %s deleted successfully and Start delete filesystem %s", req.VolumeId, nfsServer, fileSystemID)

			deleteFileSystemRequest := aliNas.CreateDeleteFileSystemRequest()
			deleteFileSystemRequest.FileSystemId = fileSystemID
			deleteFileSystemResponse, err := cs.nasClient.DeleteFileSystem(deleteFileSystemRequest)
			if err != nil {
				log.Errorf("DeleteVolume: requestId[%s], volume %s fail to delete nas filesystem %s: with %v", deleteFileSystemResponse.RequestId, req.VolumeId, fileSystemID, err)
				errMsg := utils.FindSuggestionByErrorMessage(err.Error(), utils.NasFilesystemDelete)
				return nil, status.Error(codes.Internal, errMsg)
			}
			// remove the pvc filesystem mapping if exist
			if _, ok := pvcFileSystemIDMap[req.VolumeId]; ok {
				delete(pvcFileSystemIDMap, req.VolumeId)
			}
			log.Infof("DeleteVolume: Volume %s Filesystem %s deleted successfully", req.VolumeId, fileSystemID)
		} else {
			log.Infof("DeleteVolume: Nas Volume %s Filesystem's deleteVolume is [false], skip delete mountTarget and fileSystem", req.VolumeId)
		}

	} else if volumeAs == "subpath" {
		nfsVersion := "3"
		if strings.Contains(nfsOptions, "vers=4.0") {
			nfsVersion = "4.0"
		} else if strings.Contains(nfsOptions, "vers=4.1") {
			nfsVersion = "4.1"
		}

		// parse nfs mount point;
		// pvPath: the path value get from PV spec.
		// nfsPath: the configured nfs path in storageclass in subPath mode.
		tmpPath := pvPath
		if pvPath == "/" || pvPath == "" {
			log.Errorf("DeleteVolume: pvPath cannot be / or empty in subpath mode")
			return nil, status.Error(codes.Internal, "pvPath cannot be / or empty in subpath mode")
		}
		if strings.HasSuffix(pvPath, "/") {
			tmpPath = pvPath[0 : len(pvPath)-1]
		}
		pos := strings.LastIndex(tmpPath, "/")
		nfsPath = pvPath[0:pos]
		if nfsPath == "" {
			nfsPath = "/"
		}

		// set the local mountpoint
		mountPoint := filepath.Join(MNTROOTPATH, req.VolumeId+"-delete")
<<<<<<< HEAD
		// create subpath-delete directory
		if err := DoNfsMount(mountProtocol, nfsServer, nfsPath, nfsVersion, nfsOptions, mountPoint, req.VolumeId, req.VolumeId, "false"); err != nil {
=======
		if err := DoNfsMount(mountProtocol, nfsServer, nfsPath, nfsVersion, nfsOptions, mountPoint, req.VolumeId); err != nil {
>>>>>>> 60e6110a
			log.Errorf("DeleteVolume: %s, Mount server: %s, nfsPath: %s, nfsVersion: %s, nfsOptions: %s, mountPoint: %s, with error: %s", req.VolumeId, nfsServer, nfsPath, nfsVersion, nfsOptions, mountPoint, err.Error())
			return nil, fmt.Errorf("DeleteVolume: %s, Mount server: %s, nfsPath: %s, nfsVersion: %s, nfsOptions: %s, mountPoint: %s, with error: %s", req.VolumeId, nfsServer, nfsPath, nfsVersion, nfsOptions, mountPoint, err.Error())
		}
		if !CheckNfsPathMounted(mountPoint, nfsServer, nfsPath) {
			return nil, errors.New("Check Mount nfsserver fail " + nfsServer + " error with: ")
		}
		defer utils.Umount(mountPoint)

		// pvName is same with volumeId
		pvName := filepath.Base(pvPath)
		deletePath := filepath.Join(mountPoint, pvName)
		if _, err := os.Stat(deletePath); os.IsNotExist(err) {
			log.Infof("Delete: Volume %s, Path %s does not exist, deletion skipped", req.VolumeId, deletePath)
			if _, ok := pvcProcessSuccess[req.VolumeId]; ok {
				delete(pvcProcessSuccess, req.VolumeId)
			}
			return &csi.DeleteVolumeResponse{}, nil
		}

		// Determine if the "archiveOnDelete" parameter exists.
		// If it exists and has a false value, delete the directory.
		// Otherwise, archive it.
		archiveOnDelete, exists := storageclass.Parameters["archiveOnDelete"]
		if exists {
			archiveBool, err := strconv.ParseBool(archiveOnDelete)
			if err != nil {
				return nil, errors.New("Check Mount nfsserver fail " + nfsServer + " error with: " + err.Error())
			}
			if !archiveBool {
				// only capacity and hibrid nas support quota
				if strings.Contains(nfsServer, ".nas.aliyuncs.com") &&
					!strings.Contains(nfsServer, ".extreme.nas.aliyuncs.com") &&
					!strings.Contains(nfsServer, ".cpfs.nas.aliyuncs.com") {
					fileSystemID = GetFsIDByServer(nfsServer)
					if len(fileSystemID) != 0 {
						//1、Does describe dir quota exist?
						//2、If the dir quota exists, cancel the quota before deleting the subdirectory.
						describeDirQuotasReq := aliNas.CreateDescribeDirQuotasRequest()
						describeDirQuotasReq.FileSystemId = fileSystemID
						describeDirQuotasReq.Path = pvPath
						describeDirQuotasRep, err := cs.nasClient.DescribeDirQuotas(describeDirQuotasReq)
						if err != nil {
							log.Errorf("Describe dir quotas is failed, req:%+v, rep:%+v, path:%s, err:%s", describeDirQuotasReq, describeDirQuotasRep, deletePath, err.Error())
						}
						isSetQuota := false
						if describeDirQuotasRep != nil && len(describeDirQuotasRep.DirQuotaInfos) != 0 {
							for _, dirQuotaInfo := range describeDirQuotasRep.DirQuotaInfos {
								if dirQuotaInfo.Path == pvPath {
									isSetQuota = true
								}
							}
						}
						if isSetQuota {
							cancelDirQuotaReq := aliNas.CreateCancelDirQuotaRequest()
							cancelDirQuotaReq.FileSystemId = fileSystemID
							cancelDirQuotaReq.Path = pvPath
							cancelDirQuotaReq.UserType = "AllUsers"
							cancelDirQuotaRep, err := cs.nasClient.CancelDirQuota(cancelDirQuotaReq)
							if err != nil {
								log.Errorf("Cancel dir quota is failed, req:%+v, rep:%+v, path:%s, err:%s", cancelDirQuotaReq, cancelDirQuotaRep, deletePath, err.Error())
							}
							if cancelDirQuotaRep != nil && cancelDirQuotaRep.Success {
								log.Infof("Delete Successful: Volume %s fileSystemID %s, cancel dir quota path %s", req.VolumeId, fileSystemID, pvPath)
							} else {
								log.Warnf("Delete Failed: Volume %s, cancel dir quota path %s, req:%+v, rep:%+v", req.VolumeId, pvPath, cancelDirQuotaReq, cancelDirQuotaRep)
							}
						}
					} else {
						log.Errorf("Delete quota is failed: fileSystemID is empty, server:%s", nfsServer)
					}
				}

				if err := os.RemoveAll(deletePath); err != nil {
					return nil, errors.New("Check Mount nfsserver fail " + nfsServer + " error with: " + err.Error())
				}
				log.Infof("Delete Successful: Volume %s, Removed path %s", req.VolumeId, deletePath)
				// remove the pvc process mapping if exist
				if _, ok := pvcProcessSuccess[req.VolumeId]; ok {
					delete(pvcProcessSuccess, req.VolumeId)
				}
				return &csi.DeleteVolumeResponse{}, nil
			}
		}

		archivePath := filepath.Join(mountPoint, "archived-"+pvName+time.Now().Format(".2006-01-02-15:04:05"))
		if err := os.Rename(deletePath, archivePath); err != nil {
			log.Errorf("Delete Failed: Volume %s, archiving path %s to %s with error: %s", req.VolumeId, deletePath, archivePath, err.Error())
			return nil, errors.New("Check Mount nfsserver fail " + nfsServer + " error with: ")
		}

		log.Infof("Delete Successful: Volume %s, Archiving path %s to %s", req.VolumeId, deletePath, archivePath)
	} else if volumeAs == "sharepath" {
		log.Infof("Using sharepath mode, the path %s does not need to be deleted.", nfsPath)
	}
	// remove the pvc process mapping if exist
	if _, ok := pvcProcessSuccess[req.VolumeId]; ok {
		delete(pvcProcessSuccess, req.VolumeId)
	}
	return &csi.DeleteVolumeResponse{}, nil
}

func (cs *controllerServer) getNasVolumeOptions(req *csi.CreateVolumeRequest) (*nasVolumeArgs, error) {
	var ok bool
	nasVolArgs := &nasVolumeArgs{}
	volOptions := req.GetParameters()

	if nasVolArgs.VolumeAs, ok = volOptions[VolumeAs]; !ok {
		nasVolArgs.VolumeAs = "subpath"
	} else if nasVolArgs.VolumeAs != "filesystem" && nasVolArgs.VolumeAs != "subpath" && nasVolArgs.VolumeAs != "sharepath" {
		return nil, fmt.Errorf("Required parameter [parameter.volumeAs] must be [filesystem] or [subpath] or [sharepath]")
	}

	if nasVolArgs.VolumeAs == "filesystem" {
		// fileSystemType
		if nasVolArgs.FileSystemType, ok = volOptions[FileSystemType]; !ok {
			nasVolArgs.ProtocolType = "standard"
		} else if nasVolArgs.FileSystemType != "standard" && nasVolArgs.FileSystemType != "extreme" {
			return nil, fmt.Errorf("Required parameter [parameter.fileSystemType] must be [standard, extreme]")
		}

		if nasVolArgs.FileSystemType == "extreme" {
			volSizeBytes := int64(req.GetCapacityRange().GetRequiredBytes())
			requestGB := int((volSizeBytes + 1024*1024*1024 - 1) / (1024 * 1024 * 1024))
			if requestGB < 100 {
				return nil, fmt.Errorf("Capacity value is illegal, must be larger than 100Gi, please refer to NAS documents in aliyun.com")
			}
			nasVolArgs.Capacity = requests.NewInteger(requestGB)

			// storageType
			if nasVolArgs.StorageType, ok = volOptions[StorageType]; !ok {
				nasVolArgs.StorageType = "standard"
			} else if nasVolArgs.StorageType != "standard" && nasVolArgs.StorageType != "advance" {
				return nil, fmt.Errorf("Required parameter [parameter.storageType] must be [standard] or [advance]")
			}

			// encryptType
			if nasVolArgs.EncryptType, ok = volOptions[EncryptType]; !ok {
				nasVolArgs.EncryptType = "0"
			} else if nasVolArgs.EncryptType != "0" && nasVolArgs.EncryptType != "1" {
				return nil, fmt.Errorf("Required parameter [parameter.encryptType] must be [0] or [1]")
			}

			// snapshotID
			if nasVolArgs.SnapshotID, ok = volOptions[SnapshotID]; !ok {
				nasVolArgs.SnapshotID = ""
			}

		} else {
			// storageType
			if nasVolArgs.StorageType, ok = volOptions[StorageType]; !ok {
				nasVolArgs.StorageType = "Performance"
			} else if nasVolArgs.StorageType != "Performance" && nasVolArgs.StorageType != "Capacity" {
				return nil, fmt.Errorf("Required parameter [parameter.storageType] must be [Performance] or [Capacity]")
			}
		}

		// protocolType
		if nasVolArgs.ProtocolType, ok = volOptions[ProtocolType]; !ok {
			nasVolArgs.ProtocolType = "NFS"
		} else if nasVolArgs.ProtocolType != "NFS" {
			return nil, fmt.Errorf("Required parameter [parameter.protocolType] must be [NFS]")
		}

		// zoneId
		if nasVolArgs.ZoneID, ok = volOptions[ZoneID]; !ok {
			if nasVolArgs.ZoneID, ok = volOptions[strings.ToLower(ZoneID)]; !ok {
				nasVolArgs.ZoneID = GetMetaData(ZoneIDTag)
			}
		}

		// description
		if nasVolArgs.Description, ok = volOptions[DESCRIPTION]; !ok {
			nasVolArgs.Description = ""
		}

		// networkType
		if nasVolArgs.NetworkType, ok = volOptions[NetworkType]; !ok {
			nasVolArgs.NetworkType = "vpc"
		} else if nasVolArgs.NetworkType != "vpc" {
			return nil, fmt.Errorf("Required parameter [parameter.networkType] must be [vpc]")
		}

		// vpcId
		if nasVolArgs.VpcID, ok = volOptions[VpcID]; !ok {
			if nasVolArgs.NetworkType == "vpc" {
				return nil, fmt.Errorf("Required parameter [parameter.vpcId] must be set because [parameter.networkType] is [vpc]")
			}
		}

		// vSwitchId
		if nasVolArgs.VSwitchID, ok = volOptions[VSwitchID]; !ok {
			if nasVolArgs.NetworkType == "vpc" {
				return nil, fmt.Errorf("Required parameter [parameter.vSwitchId] must be set because [parameter.networkType] is [vpc]")
			}
		}

		// accessGroupName
		if nasVolArgs.AccessGroupName, ok = volOptions[AccessGroupName]; !ok {
			nasVolArgs.AccessGroupName = "DEFAULT_VPC_GROUP_NAME"
		}

		// regionID
		if nasVolArgs.RegionID, ok = volOptions[RegionID]; !ok {
			nasVolArgs.RegionID = ""
		}
		if nasVolArgs.RegionID != "" && nasVolArgs.RegionID != CnHangzhouFin {
			log.Warnf("getNasVolumeOptions: RegionID is set, but is: %s", nasVolArgs.RegionID)
		}

		// deleteVolume
		value, ok := volOptions[DeleteVolume]
		if !ok {
			nasVolArgs.DeleteVolume = false
		} else {
			value = strings.ToLower(value)
			if value == "true" {
				nasVolArgs.DeleteVolume = true
			} else {
				nasVolArgs.DeleteVolume = false
			}
		}
	} else if nasVolArgs.VolumeAs == "subpath" || nasVolArgs.VolumeAs == "sharepath" {
		// server
		var serverExist bool
		nasVolArgs.Server, serverExist = volOptions[SERVER]
		nasVolArgs.CnfsName, _ = volOptions[ContainerNetworkFileSystem]
		err := isValidCnfsParameter(nasVolArgs.Server, nasVolArgs.CnfsName)
		if err != nil {
			return nil, err
		}
		if !serverExist {
			cnfs, err := v1beta1.GetCnfsObject(cs.crdClient, nasVolArgs.CnfsName)
			if err != nil {
				return nil, err
			}
			path, pathExist := volOptions[PATH]
			if !pathExist {
				nasVolArgs.Path = "/"
			} else {
				nasVolArgs.Path = path
			}
			nasVolArgs.Server = cnfs.Status.FsAttributes.Server + ":" + nasVolArgs.Path
		}

		// mode
		if nasVolArgs.Mode, ok = volOptions[MODE]; !ok {
			nasVolArgs.Mode = ""
		}
		// Protocol
		if nasVolArgs.MountProtocol, ok = volOptions[MountProtocolTag]; !ok {
			nasVolArgs.MountProtocol = MountProtocolNFS
		}
		if nasVolArgs.MountProtocol != MountProtocolNFS && nasVolArgs.MountProtocol != MountProtocolCFPSNFS {
			return nil, fmt.Errorf("Mount Protocol only support nfs and cpfs-nfs, please check" + nasVolArgs.MountProtocol)
		}

		// modeType
		if nasVolArgs.ModeType, ok = volOptions[ModeType]; !ok {
			nasVolArgs.ModeType = "non-recursive"
		}
	}

	return nasVolArgs, nil

}

func (cs *controllerServer) ValidateVolumeCapabilities(ctx context.Context, req *csi.ValidateVolumeCapabilitiesRequest) (*csi.ValidateVolumeCapabilitiesResponse, error) {
	for _, cap := range req.VolumeCapabilities {
		if cap.GetAccessMode().GetMode() != csi.VolumeCapability_AccessMode_MULTI_NODE_MULTI_WRITER {
			return &csi.ValidateVolumeCapabilitiesResponse{Message: ""}, nil
		}
	}
	return &csi.ValidateVolumeCapabilitiesResponse{
		Confirmed: &csi.ValidateVolumeCapabilitiesResponse_Confirmed{
			VolumeCapabilities: req.VolumeCapabilities,
		},
	}, nil
}

func (cs *controllerServer) ControllerUnpublishVolume(ctx context.Context, req *csi.ControllerUnpublishVolumeRequest) (*csi.ControllerUnpublishVolumeResponse, error) {
	log.Infof("ControllerUnpublishVolume is called, do nothing by now")
	return &csi.ControllerUnpublishVolumeResponse{}, nil
}

func (cs *controllerServer) ControllerPublishVolume(ctx context.Context, req *csi.ControllerPublishVolumeRequest) (*csi.ControllerPublishVolumeResponse, error) {
	log.Infof("ControllerPublishVolume is called, do nothing by now")
	return &csi.ControllerPublishVolumeResponse{}, nil
}

//
func (cs *controllerServer) CreateSnapshot(ctx context.Context, req *csi.CreateSnapshotRequest) (*csi.CreateSnapshotResponse, error) {
	log.Infof("CreateSnapshot is called, do nothing now")
	return &csi.CreateSnapshotResponse{}, nil
}

func (cs *controllerServer) DeleteSnapshot(ctx context.Context, req *csi.DeleteSnapshotRequest) (*csi.DeleteSnapshotResponse, error) {
	log.Infof("DeleteSnapshot is called, do nothing now")
	return &csi.DeleteSnapshotResponse{}, nil
}

func (cs *controllerServer) ControllerExpandVolume(ctx context.Context, req *csi.ControllerExpandVolumeRequest,
) (*csi.ControllerExpandVolumeResponse, error) {
	log.Infof("ControllerExpandVolume: starting to expand nas volume with %v", req)
	volSizeBytes := int64(req.GetCapacityRange().GetRequiredBytes())
	pvObj, err := getPvObj(req.VolumeId)
	if err != nil {
		return nil, fmt.Errorf("ControllerExpandVolume: nas volume(%s) expand error: %s", req.VolumeId, err.Error())
	}
	if _, ok := pvObj.Spec.CSI.VolumeAttributes["volumeCapacity"]; ok {
		err = setNasVolumeCapacityWithID(pvObj, cs.crdClient, volSizeBytes)
		if err != nil {
			log.Errorf("ControllerExpandVolume: nas volume(%s) expand error: %s", req.VolumeId, err.Error())
			return nil, fmt.Errorf("ControllerExpandVolume: nas volume(%s) expand error: %s", req.VolumeId, err.Error())
		}
		log.Infof("ControllerExpandVolume: Successful expand nas quota volume(%s) to size %d", req.VolumeId, volSizeBytes)
	} else if mountType, ok := pvObj.Spec.CSI.VolumeAttributes["mountType"]; ok && mountType == "losetup" {
		log.Infof("ControllerExpandVolume: Successful expand nas losetup volume(%s) to size %d", req.VolumeId, volSizeBytes)
	} else {
		return nil, fmt.Errorf("ControllerExpandVolume: nas volume(%s) not support expand", req.VolumeId)
	}
	return &csi.ControllerExpandVolumeResponse{CapacityBytes: volSizeBytes, NodeExpansionRequired: true}, nil
}<|MERGE_RESOLUTION|>--- conflicted
+++ resolved
@@ -402,12 +402,8 @@
 			cs.rateLimiter.Take()
 			// step5: Mount nfs server to localpath
 			if !CheckNfsPathMounted(mountPoint, nfsServer, nfsPath) {
-<<<<<<< HEAD
 				//create subpath directory
 				if err := DoNfsMount(nasVol.MountProtocol, nfsServer, nfsPath, nfsVersion, nfsOptionsStr, mountPoint, req.Name, req.Name, "false"); err != nil {
-=======
-				if err := DoNfsMount(nasVol.MountProtocol, nfsServer, nfsPath, nfsVersion, nfsOptionsStr, mountPoint, req.Name); err != nil {
->>>>>>> 60e6110a
 					log.Errorf("CreateVolume: %s, Mount server: %s, nfsPath: %s, nfsVersion: %s, nfsOptions: %s, mountPoint: %s, with error: %s", req.Name, nfsServer, nfsPath, nfsVersion, nfsOptionsStr, mountPoint, err.Error())
 					return nil, errors.New("CreateVolume: " + req.Name + ", Mount server: " + nfsServer + ", nfsPath: " + nfsPath + ", nfsVersion: " + nfsVersion + ", nfsOptions: " + nfsOptionsStr + ", mountPoint: " + mountPoint + ", with error: " + err.Error())
 				}
@@ -671,12 +667,8 @@
 
 		// set the local mountpoint
 		mountPoint := filepath.Join(MNTROOTPATH, req.VolumeId+"-delete")
-<<<<<<< HEAD
 		// create subpath-delete directory
 		if err := DoNfsMount(mountProtocol, nfsServer, nfsPath, nfsVersion, nfsOptions, mountPoint, req.VolumeId, req.VolumeId, "false"); err != nil {
-=======
-		if err := DoNfsMount(mountProtocol, nfsServer, nfsPath, nfsVersion, nfsOptions, mountPoint, req.VolumeId); err != nil {
->>>>>>> 60e6110a
 			log.Errorf("DeleteVolume: %s, Mount server: %s, nfsPath: %s, nfsVersion: %s, nfsOptions: %s, mountPoint: %s, with error: %s", req.VolumeId, nfsServer, nfsPath, nfsVersion, nfsOptions, mountPoint, err.Error())
 			return nil, fmt.Errorf("DeleteVolume: %s, Mount server: %s, nfsPath: %s, nfsVersion: %s, nfsOptions: %s, mountPoint: %s, with error: %s", req.VolumeId, nfsServer, nfsPath, nfsVersion, nfsOptions, mountPoint, err.Error())
 		}
